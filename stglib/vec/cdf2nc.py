import warnings

import numpy as np
import pandas as pd
import xarray as xr
from dask.diagnostics import ProgressBar

from ..aqd import aqdutils
from ..core import qaqc, transform, utils


def cdf_to_nc(cdf_filename, atmpres=False):
    """
    Load a raw .cdf file and generate a processed .nc file
    """

    # Load raw .cdf data
    ds = aqdutils.load_cdf(cdf_filename, atmpres=atmpres)

    # Clip data to in/out water times or via good_ens
    ds = utils.clip_ds(ds)

    ds = utils.create_nominal_instrument_depth(ds)

    ds = set_orientation(ds)

    ds = transform.coord_transform(ds)

    ds = aqdutils.magvar_correct(ds)

    ds = combine_vars(ds)

    if ds.attrs["VECBurstInterval"] != "CONTINUOUS":
        ds = dist_to_boundary(ds)

    ds = scale_analoginput(ds)

    # Shape into burst if not continuous mode
    if ds.attrs["VECBurstInterval"] != "CONTINUOUS":
        ds = reshape(ds)

    # Drop unused variables
    ds = ds_drop(ds)

    # Rename DataArrays for EPIC compliance
    ds = aqdutils.ds_rename(ds)

    # Shape into burst if not continuous mode
    if ds.attrs["VECBurstInterval"] != "CONTINUOUS":
        ds = reshape(ds)

    ds = qaqc.drop_vars(ds)

    # Rename DataArrays for EPIC compliance
    ds = aqdutils.ds_rename(ds)

    # Add EPIC and CMG attributes
    ds = aqdutils.ds_add_attrs(ds, inst_type="VEC")

    ds = associate_z_coord(ds)

    for var in ds.data_vars:
        # need to do this or else a "coordinates" attribute with value of "burst" hangs around
        ds[var].encoding["coordinates"] = None
        ds = qaqc.trim_min(ds, var)
        ds = qaqc.trim_max(ds, var)
        ds = qaqc.trim_min_diff(ds, var)
        ds = qaqc.trim_min_diff_pct(ds, var)
        ds = qaqc.trim_max_diff(ds, var)
        ds = qaqc.trim_max_diff_pct(ds, var)
        ds = qaqc.trim_med_diff(ds, var)
        ds = qaqc.trim_med_diff_pct(ds, var)
        ds = qaqc.trim_max_blip(ds, var)
        ds = qaqc.trim_max_blip_pct(ds, var)
        ds = qaqc.trim_bad_ens(ds, var)
        ds = qaqc.trim_bad_ens_indiv(ds, var)
        ds = qaqc.trim_fliers(ds, var)
        ds = qaqc.trim_warmup(ds, var)

    # after check for masking vars by other vars
    for var in ds.data_vars:
        ds = qaqc.trim_mask(ds, var)

    # Add start_time and stop_time attrs
    ds = utils.add_start_stop_time(ds)

    # Add history showing file used
    ds = utils.add_history(ds)

    ds = utils.add_standard_names(ds)

<<<<<<< HEAD
    if "chunks" in ds.attrs:
        ds = ds.chunk({str(ds.attrs["chunks"][0]): int(ds.attrs["chunks"][1])})
    else:
        ds = ds.chunk({"time": 2000})

    ds = time_encoding(ds)

    ds = var_encoding(ds)

    create_nc(ds)
=======
    ds["AGC_1202"].attrs.pop("standard_name")

    ds = ds.chunk({"time": 200000})

    ds = time_encoding(ds)

    if ds.attrs["VECBurstInterval"] != "CONTINUOUS":
        create_burst_nc(ds)

    if ds.attrs["VECBurstInterval"] == "CONTINUOUS":
        create_cont_nc(ds)
>>>>>>> 9fd0a315

    return ds


def set_orientation(VEL):
    """
    Create z variable depending on instrument orientation
    Mostly taken from ../aqd/aqdutils.py
    """

    if "Pressure_ac" in VEL:
        presvar = "Pressure_ac"
    else:
        presvar = "Pressure"

    geopotential_datum_name = None

    if "NAVD88_ref" in VEL.attrs or "NAVD88_elevation_ref" in VEL.attrs:
        # if we have NAVD88 elevations of the bed, reference relative to the instrument height in NAVD88
        if "NAVD88_ref" in VEL.attrs:
            navd88_ref = VEL.attrs["NAVD88_ref"]
        elif "NAVD88_elevation_ref" in VEL.attrs:
            navd88_ref = VEL.attrs["NAVD88_elevation_ref"]

        # elev = VEL.attrs["NAVD88_ref"] + VEL.attrs["transducer_offset_from_bottom"]
        elev_vel = navd88_ref + VEL.attrs["velocity_sample_volume_height"]
        elev_pres = navd88_ref + VEL.attrs["pressure_sensor_height"]
        if "AnalogInput1_height" in VEL.attrs:
            elev_ai1 = navd88_ref + VEL.attrs["AnalogInput1_height"]
        if "AnalogInput2_height" in VEL.attrs:
            elev_ai2 = navd88_ref + VEL.attrs["AnalogInput2_height"]

        long_name = "height relative to NAVD88"
        geopotential_datum_name = "NAVD88"
    elif "height_above_geopotential_datum" in VEL.attrs:
        # elev = (
        #     VEL.attrs["height_above_geopotential_datum"]
        #     + VEL.attrs["transducer_offset_from_bottom"]
        # )
        elev_vel = (
            VEL.attrs["height_above_geopotential_datum"]
            + VEL.attrs["velocity_sample_volume_height"]
        )
        elev_pres = (
            VEL.attrs["height_above_geopotential_datum"]
            + VEL.attrs["pressure_sensor_height"]
        )
        if "AnalogInput1_height" in VEL.attrs:
            elev_ai1 = (
                VEL.attrs["height_above_geopotential_datum"]
                + VEL.attrs["AnalogInput1_height"]
            )
        if "AnalogInput2_height" in VEL.attrs:
            elev_ai2 = (
                VEL.attrs["height_above_geopotential_datum"]
                + VEL.attrs["AnalogInput2_height"]
            )

        long_name = f"height relative to {VEL.attrs['geopotential_datum_name']}"
        geopotential_datum_name = VEL.attrs["geopotential_datum_name"]
    else:
        # if we don't have NAVD88 elevations, reference to sea-bed elevation
        # elev = VEL.attrs["transducer_offset_from_bottom"]
        elev_vel = VEL.attrs["velocity_sample_volume_height"]
        elev_pres = VEL.attrs["pressure_sensor_height"]
        if "AnalogInput1_height" in VEL.attrs:
            elev_ai1 = VEL.attrs["AnalogInput1_height"]
        if "AnalogInput2_height" in VEL.attrs:
            elev_ai2 = VEL.attrs["AnalogInput2_height"]

        long_name = "height relative to sea bed"

    # User orientation refers to probe orientation
    # Nortek status code orientation refers to z-axis positive direction
    # See Nortek "The Comprehensive Manual - Velocimeters"
    # section 3.1.7 Orientation of Vector probes
    userorient = VEL.attrs["orientation"]
    # last bit of statuscode is orientation, which is saved as variable for vel transformations (inspried by dolfyn)
    sc = str(VEL["orientation"].isel(time=int(len(VEL["time"]) / 2)).values)
    if sc == "0":
        scname = "UP"
    elif sc == "1":
        scname = "DOWN"
    headtype = VEL.attrs["VECHeadSerialNumber"][0:3]

    print(
        f"Instrument reported {headtype} case with orientation status code {sc} -> z-axis positive {scname} at middle of deployment"
    )

    if userorient == "UP":
        print("User instructed probe is pointing UP (sample volume above probe)")
    elif userorient == "DOWN":
        print("User instructed probe is pointing DOWN (sample volume below probe)")
    else:
        raise ValueError("Could not determine instrument orientation from user input")

    flag = False
    if headtype == "VEC":
        if sc == "0" and userorient == "UP":
            flag = True
        elif sc == "1" and userorient == "DOWN":
            flag = True
    elif headtype == "VCH":
        if sc == "0" and userorient == "DOWN":
            flag = True
        elif sc == "1" and userorient == "UP":
            flag = True

    if flag is False:
        print(
            "User-provided orientation matches orientation status code at middle of deployment"
        )
    elif flag is True:
        warnings.warn(
            "User-provided orientation does not match orientation status code at middle of deployment"
        )

        warnings.warn(
            "Incorrect vector orientation will cause erroneous velocity transformations. Check deployment orientation details and vector manual to verify vector was oriented correctly"
        )

    diff = elev_pres - elev_vel
    VEL["depthvel"] = xr.DataArray(np.nanmean(VEL[presvar]) + [diff], dims="depthvel")
    VEL["depthpres"] = xr.DataArray([np.nanmean(VEL[presvar])], dims="depthpres")
    VEL["zvel"] = xr.DataArray([elev_vel], dims="zvel")
    VEL["zpres"] = xr.DataArray([elev_pres], dims="zpres")
    if "AnalogInput1_height" in VEL.attrs:
        VEL["zai1"] = xr.DataArray([elev_ai1], dims="zai1")
    if "AnalogInput2_height" in VEL.attrs:
        VEL["zai2"] = xr.DataArray([elev_ai2], dims="zai2")

    lnshim = {
        "zvel": "of velocity sensor",
        "zpres": "of pressure sensor",
        "zai1": "of analog input 1",
        "zai2": "of analog input 2",
    }
    for z in ["zvel", "zpres", "zai1", "zai2"]:
        if z not in VEL:
            continue
        VEL[z].attrs["standard_name"] = "height"
        VEL[z].attrs["units"] = "m"
        VEL[z].attrs["positive"] = "up"
        VEL[z].attrs["axis"] = "Z"
        VEL[z].attrs["long_name"] = f"{long_name} {lnshim[z]}"
        if geopotential_datum_name:
            VEL[z].attrs["geopotential_datum_name"] = geopotential_datum_name

    for d in ["depthvel", "depthpres"]:
        VEL[d].attrs["standard_name"] = "depth"
        VEL[d].attrs["units"] = "m"
        VEL[d].attrs["positive"] = "down"
        VEL[d].attrs[
            "long_name"
        ] = f"depth {lnshim[z]} below mean sea level of deployment"

    # "z" is ambiguous, so drop it from Dataset for now
    # FIXME: remove creation of z variable above instead of just dropping it
    # VEL = VEL.drop("z")

    return VEL


def ds_drop(ds):
    """
    Drop old DataArrays from Dataset that won't make it into the final .nc file
    """

    todrop = [
        "VEL1",
        "VEL2",
        "VEL3",
        "AMP1",
        "AMP2",
        "AMP3",
        "SNR1",
        "SNR2",
        "SNR3",
        "COR1",
        "COR2",
        "COR3",
        "AnalogInput1",
        "AnalogInput2",
        "Depth",
        "Checksum",
        "ErrorCode",
        "StatusCode",
        "vel1_1277",
        "vel2_1278",
        "vel3_1279",
    ]

    if ("AnalogInput1" in ds.attrs) and (ds.attrs["AnalogInput1"].lower() == "true"):
        todrop.remove("AnalogInput1")

    if ("AnalogInput2" in ds.attrs) and (ds.attrs["AnalogInput2"].lower() == "true"):
        todrop.remove("AnalogInput2")

    return ds.drop([t for t in todrop if t in ds.variables])


def scale_analoginput(ds):
    """convert AnalogInput from counts to volts"""
    ds["AnalogInput1"] = ds["AnalogInput1"] * 5 / 65535
    notetxt = "Converted from counts to volts: volts=counts*5/65535."
    ds = utils.insert_note(ds, "AnalogInput1", notetxt)
    ds["AnalogInput2"] = ds["AnalogInput2"] * 5 / 65535
    notetxt = "Converted from counts to volts: volts=counts*5/65535."
    ds = utils.insert_note(ds, "AnalogInput2", notetxt)

    return ds


def associate_z_coord(ds):
    """Associate the appropriate z coordinate to data variables.
    We do this because there are multiple relevant elevations per deployment
    (e.g., velocity and pressure were collected at different elevations,
    and we need to indicate this)"""

    for v in [
        "u_1205",
        "v_1206",
        "w_1204",
        "AGC1_1221",
        "AGC2_1222",
        "AGC3_1223",
        "SNR1",
        "SNR2",
        "SNR3",
        "cor1_1285",
        "cor2_1286",
        "cor3_1287",
    ]:
        if v in ds:
            # pass axis=-1 to add z dim to end for CF compliance
            ds[v] = ds[v].expand_dims("zvel", axis=-1)

    for v in ["P_1ac", "P_1"]:
        if v in ds:
            ds[v] = ds[v].expand_dims("zpres", axis=-1)

    if "AnalogInput1" in ds:
        ds["AnalogInput1"] = ds["AnalogInput1"].expand_dims("zai1", axis=-1)

    if "AnalogInput2" in ds:
        ds["AnalogInput2"] = ds["AnalogInput2"].expand_dims("zai2", axis=-1)

    return ds


def dist_to_boundary(ds):
    """Create range to boundary variable from start/end values"""
    ds["brange"] = (ds["DistProbeStartAvg"] + ds["DistProbeEndAvg"]) / 2
    ds["vrange"] = (ds["DistSVolStartAvg"] + ds["DistSVolEndAvg"]) / 2

    for v in [
        "DistProbeStartAvg",
        "DistProbeEndAvg",
        "DistSVolStartAvg",
        "DistSVolEndAvg",
    ]:
        ds = ds.drop(v)

    return ds


def reshape(ds):

    # find times of first sample in each burst
    t = ds["time"][ds["sample"].values == 1]
    # get corresponding burst number
<<<<<<< HEAD
    b_num = ds["burst"][ds["sample"].values == 1]
=======
    b_num = ds["Burst"][ds["sample"].values == 1]
>>>>>>> 9fd0a315

    for i in np.arange(0, len(t)):
        t2, samp = np.meshgrid(
            t[i],
            ds["sample"].sel(
                time=slice(
                    t[i],
<<<<<<< HEAD
                    ds.time[ds["burst"] == b_num[i]].max(),
=======
                    ds.time[ds["Burst"] == b_num[i]].max(),
>>>>>>> 9fd0a315
                )
            ),
        )

        if i == 0:
            s = np.array(samp.transpose().flatten())
            t3 = np.array(t2.transpose().flatten())
        else:
            s = np.append(s, samp.transpose().flatten())
            t3 = np.append(t3, t2.transpose().flatten())

    ind = pd.MultiIndex.from_arrays((t3, s), names=("new_time", "new_sample"))

    ds = ds.sel(time=slice(t[0], ds["time"][-1])).assign(time=ind).unstack("time")

    ds = ds.drop("sample").rename({"new_time": "time", "new_sample": "sample"})

    return ds


def combine_vars(ds):
    """Combines beam variables (cor, amp, snr) and raw (beam or xyz) velocities into matrix to limit number of variables"""

    ds["AGC_1202"] = (ds["AMP1"] + ds["AMP2"] + ds["AMP3"]) / 3

    veldim = ds.attrs["VECCoordinateSystem"].lower()

    if veldim == "xyz":
        veldim = "inst"

    ds["vel"] = xr.DataArray([ds.VEL1, ds.VEL2, ds.VEL3], dims=[veldim, "time"])
    ds["vel"].attrs.update(
        {
            "units": "m s-1",
            "long_name": f"Velocity, {veldim} coordinate system",
        }
    )

    ds["cor"] = xr.DataArray([ds.COR1, ds.COR2, ds.COR3], dims=["beam", "time"]).astype(
        "int32"
    )
    ds["amp"] = xr.DataArray([ds.AMP1, ds.AMP2, ds.AMP3], dims=["beam", "time"]).astype(
        "int32"
    )
    ds["snr"] = xr.DataArray([ds.SNR1, ds.SNR2, ds.SNR3], dims=["beam", "time"])

    return ds


def time_encoding(ds):
    """ensure we don't set dtypes uint for CF compliance"""
    if "units" in ds["time"].encoding:
        ds["time"].encoding.pop("units")

<<<<<<< HEAD
    if ds.attrs["VECBurstInterval"] == "CONTINUOUS":
        if utils.check_time_fits_in_int32(ds, "time"):
            ds["time"].encoding["dtype"] = "i4"
        else:
            print("time variable will not fit in int32; casting to double")
            ds["time"].encoding["dtype"] = "double"
    else:
        if utils.check_time_fits_in_int32(ds, "time"):
            ds["time"].encoding["dtype"] = "i4"

    ds["time"].attrs.update(
        {"standard_name": "time", "axis": "T", "long_name": "time (UTC)"}
    )

    return ds


def var_encoding(ds):
    for v in ["burst", "orientation", "cor", "amp"]:
        ds[v].encoding["dtype"] = "int32"
        ds[v].encoding["_FillValue"] = -2147483648
=======
    # use time step to select time encoding
    tstep = ds["time"][1] - ds["time"][0]

    if tstep < np.timedelta64(1, "m"):

        histtext = f"make time encoding to dtype double because tstep {tstep} seconds is < 1 minute, round to milliseconds first"
        ds = utils.insert_history(ds, histtext)

        # round time to milliseconds first
        ds["time"] = ds["time"].dt.round("ms")
        ds["time"].encoding["dtype"] = "double"

    else:
        histtext = f"make time encoding int because tstep {tstep} seconds is >= 1 minute, round time to seconds first"
        ds = utils.insert_history(ds, histtext)

        # round time to seconds if time interval >= 1 minute
        ds["time"] = ds["time"].dt.round("s")

        # check time to make sure it fits in int32, assume seconds for time units
        utils.check_time_fits_in_int32(ds, "time")

        ds["time"].encoding["dtype"] = "i4"

    ds["time"].attrs.update(
        {"standard_name": "time", "axis": "T", "long_name": "time (UTC)"}
    )
>>>>>>> 9fd0a315

    return ds


<<<<<<< HEAD
def create_nc(ds):

    if ds.attrs["VECBurstInterval"] != "CONTINUOUS":

        if "prefix" in ds.attrs:
            nc_filename = ds.attrs["prefix"] + ds.attrs["filename"] + "b-cal.nc"
        else:
            nc_filename = ds.attrs["filename"] + "b-cal.nc"

        delayed_obj = ds.to_netcdf(nc_filename, compute=False)
        with ProgressBar():
            delayed_obj.compute()
        utils.check_compliance(nc_filename, conventions=ds.attrs["Conventions"])

        print("Done writing netCDF file", nc_filename)

        print("Creating burst-mean statistics file")

        dsmean = ds.mean(dim="sample", keep_attrs=True)

        # we already applied ClockDrift, ClockError in dat2cdf so don't re-apply it here.
        # but we do want to shift time since we are presenting mean values.
        dsmean = utils.shift_time(
            dsmean,
            dsmean.attrs["VECSamplesPerBurst"] / dsmean.attrs["VECSamplingRate"] / 2,
            apply_clock_error=False,
            apply_clock_drift=False,
        )

        if "prefix" in dsmean.attrs:
            nc_filename = dsmean.attrs["prefix"] + dsmean.attrs["filename"] + "-a.nc"
        else:
            nc_filename = dsmean.attrs["filename"] + "-a.nc"

        delayed_obj = dsmean.to_netcdf(
            nc_filename,
            encoding={"time": {"dtype": ds["time"].encoding["dtype"]}},
            compute=False,
        )

    elif ds.attrs["VECBurstInterval"] == "CONTINUOUS":

        if "prefix" in ds.attrs:
            nc_filename = ds.attrs["prefix"] + ds.attrs["filename"] + "cont-cal.nc"
        else:
            nc_filename = ds.attrs["filename"] + "cont-cal.nc"

        delayed_obj = ds.to_netcdf(nc_filename, compute=False)

=======
def create_burst_nc(ds):

    if "prefix" in ds.attrs:
        nc_filename = ds.attrs["prefix"] + ds.attrs["filename"] + "b-cal.nc"
    else:
        nc_filename = ds.attrs["filename"] + "b-cal.nc"

    delayed_obj = ds.to_netcdf(nc_filename, compute=False)
    with ProgressBar():
        delayed_obj.compute()
    utils.check_compliance(nc_filename, conventions=ds.attrs["Conventions"])

    print("Done writing netCDF file", nc_filename)

    print("Creating burst-mean statistics file")

    dsmean = ds.mean(dim="sample", keep_attrs=True)

    # we already applied ClockDrift, ClockError in dat2cdf so don't re-apply it here.
    # but we do want to shift time since we are presenting mean values.
    dsmean = utils.shift_time(
        dsmean,
        dsmean.attrs["VECSamplesPerBurst"] / dsmean.attrs["VECSamplingRate"] / 2,
        apply_clock_error=False,
        apply_clock_drift=False,
    )

    if "prefix" in dsmean.attrs:
        nc_filename = dsmean.attrs["prefix"] + dsmean.attrs["filename"] + "-a.nc"
    else:
        nc_filename = dsmean.attrs["filename"] + "-a.nc"

    delayed_obj = dsmean.to_netcdf(
        nc_filename,
        encoding={"time": {"dtype": ds["time"].encoding["dtype"]}},
        compute=False,
    )
    with ProgressBar():
        delayed_obj.compute()
    utils.check_compliance(nc_filename, conventions=ds.attrs["Conventions"])

    print("Done writing netCDF file", nc_filename)


def create_cont_nc(ds):

    if "prefix" in ds.attrs:
        nc_filename = ds.attrs["prefix"] + ds.attrs["filename"] + "cont-cal.nc"
    else:
        nc_filename = ds.attrs["filename"] + "cont-cal.nc"

    delayed_obj = ds.to_netcdf(nc_filename, compute=False)
>>>>>>> 9fd0a315
    with ProgressBar():
        delayed_obj.compute()
    utils.check_compliance(nc_filename, conventions=ds.attrs["Conventions"])

    print("Done writing netCDF file", nc_filename)<|MERGE_RESOLUTION|>--- conflicted
+++ resolved
@@ -89,7 +89,6 @@
 
     ds = utils.add_standard_names(ds)
 
-<<<<<<< HEAD
     if "chunks" in ds.attrs:
         ds = ds.chunk({str(ds.attrs["chunks"][0]): int(ds.attrs["chunks"][1])})
     else:
@@ -100,19 +99,6 @@
     ds = var_encoding(ds)
 
     create_nc(ds)
-=======
-    ds["AGC_1202"].attrs.pop("standard_name")
-
-    ds = ds.chunk({"time": 200000})
-
-    ds = time_encoding(ds)
-
-    if ds.attrs["VECBurstInterval"] != "CONTINUOUS":
-        create_burst_nc(ds)
-
-    if ds.attrs["VECBurstInterval"] == "CONTINUOUS":
-        create_cont_nc(ds)
->>>>>>> 9fd0a315
 
     return ds
 
@@ -384,11 +370,7 @@
     # find times of first sample in each burst
     t = ds["time"][ds["sample"].values == 1]
     # get corresponding burst number
-<<<<<<< HEAD
     b_num = ds["burst"][ds["sample"].values == 1]
-=======
-    b_num = ds["Burst"][ds["sample"].values == 1]
->>>>>>> 9fd0a315
 
     for i in np.arange(0, len(t)):
         t2, samp = np.meshgrid(
@@ -396,11 +378,7 @@
             ds["sample"].sel(
                 time=slice(
                     t[i],
-<<<<<<< HEAD
                     ds.time[ds["burst"] == b_num[i]].max(),
-=======
-                    ds.time[ds["Burst"] == b_num[i]].max(),
->>>>>>> 9fd0a315
                 )
             ),
         )
@@ -455,7 +433,6 @@
     if "units" in ds["time"].encoding:
         ds["time"].encoding.pop("units")
 
-<<<<<<< HEAD
     if ds.attrs["VECBurstInterval"] == "CONTINUOUS":
         if utils.check_time_fits_in_int32(ds, "time"):
             ds["time"].encoding["dtype"] = "i4"
@@ -477,40 +454,10 @@
     for v in ["burst", "orientation", "cor", "amp"]:
         ds[v].encoding["dtype"] = "int32"
         ds[v].encoding["_FillValue"] = -2147483648
-=======
-    # use time step to select time encoding
-    tstep = ds["time"][1] - ds["time"][0]
-
-    if tstep < np.timedelta64(1, "m"):
-
-        histtext = f"make time encoding to dtype double because tstep {tstep} seconds is < 1 minute, round to milliseconds first"
-        ds = utils.insert_history(ds, histtext)
-
-        # round time to milliseconds first
-        ds["time"] = ds["time"].dt.round("ms")
-        ds["time"].encoding["dtype"] = "double"
-
-    else:
-        histtext = f"make time encoding int because tstep {tstep} seconds is >= 1 minute, round time to seconds first"
-        ds = utils.insert_history(ds, histtext)
-
-        # round time to seconds if time interval >= 1 minute
-        ds["time"] = ds["time"].dt.round("s")
-
-        # check time to make sure it fits in int32, assume seconds for time units
-        utils.check_time_fits_in_int32(ds, "time")
-
-        ds["time"].encoding["dtype"] = "i4"
-
-    ds["time"].attrs.update(
-        {"standard_name": "time", "axis": "T", "long_name": "time (UTC)"}
-    )
->>>>>>> 9fd0a315
-
-    return ds
-
-
-<<<<<<< HEAD
+
+    return ds
+
+
 def create_nc(ds):
 
     if ds.attrs["VECBurstInterval"] != "CONTINUOUS":
@@ -560,62 +507,8 @@
 
         delayed_obj = ds.to_netcdf(nc_filename, compute=False)
 
-=======
-def create_burst_nc(ds):
-
-    if "prefix" in ds.attrs:
-        nc_filename = ds.attrs["prefix"] + ds.attrs["filename"] + "b-cal.nc"
-    else:
-        nc_filename = ds.attrs["filename"] + "b-cal.nc"
-
-    delayed_obj = ds.to_netcdf(nc_filename, compute=False)
     with ProgressBar():
         delayed_obj.compute()
     utils.check_compliance(nc_filename, conventions=ds.attrs["Conventions"])
 
-    print("Done writing netCDF file", nc_filename)
-
-    print("Creating burst-mean statistics file")
-
-    dsmean = ds.mean(dim="sample", keep_attrs=True)
-
-    # we already applied ClockDrift, ClockError in dat2cdf so don't re-apply it here.
-    # but we do want to shift time since we are presenting mean values.
-    dsmean = utils.shift_time(
-        dsmean,
-        dsmean.attrs["VECSamplesPerBurst"] / dsmean.attrs["VECSamplingRate"] / 2,
-        apply_clock_error=False,
-        apply_clock_drift=False,
-    )
-
-    if "prefix" in dsmean.attrs:
-        nc_filename = dsmean.attrs["prefix"] + dsmean.attrs["filename"] + "-a.nc"
-    else:
-        nc_filename = dsmean.attrs["filename"] + "-a.nc"
-
-    delayed_obj = dsmean.to_netcdf(
-        nc_filename,
-        encoding={"time": {"dtype": ds["time"].encoding["dtype"]}},
-        compute=False,
-    )
-    with ProgressBar():
-        delayed_obj.compute()
-    utils.check_compliance(nc_filename, conventions=ds.attrs["Conventions"])
-
-    print("Done writing netCDF file", nc_filename)
-
-
-def create_cont_nc(ds):
-
-    if "prefix" in ds.attrs:
-        nc_filename = ds.attrs["prefix"] + ds.attrs["filename"] + "cont-cal.nc"
-    else:
-        nc_filename = ds.attrs["filename"] + "cont-cal.nc"
-
-    delayed_obj = ds.to_netcdf(nc_filename, compute=False)
->>>>>>> 9fd0a315
-    with ProgressBar():
-        delayed_obj.compute()
-    utils.check_compliance(nc_filename, conventions=ds.attrs["Conventions"])
-
     print("Done writing netCDF file", nc_filename)