import warnings

import numpy as np
import pandas as pd
import xarray as xr
import yaml

from ..core import utils


def csv_to_cdf(metadata):
    basefile = metadata["basefile"]

    with open(basefile + "_metadata.txt") as f:
        meta = yaml.safe_load(f)

    print(f"Reading {basefile}_data.txt")
    try:
        df = pd.read_csv(basefile + "_data.txt", engine="pyarrow")
    except ValueError:
        warnings.warn(
            "Failed to load file using pyarrow; falling back to the slower default loader. Are you sure pyarrow is installed?"
        )
        df = pd.read_csv(
            basefile + "_data.txt"
        )  # pyarrow seems to fail on Python 3.7 on GitHub Actions

    df = df.rename(columns={"Time": "time"}).set_index("time")

    ds = df.to_xarray()

    # write out metadata first, then deal exclusively with xarray attrs
    ds = utils.write_metadata(ds, metadata)

    del metadata

    ds = utils.ensure_cf(ds)

    ds["time"] = pd.DatetimeIndex(ds["time"])

    ds = replace_spaces_in_var_names(ds)

    ds = rename_vars(ds, meta)

    ds = drop_unused_vars(ds)

    ds = set_up_instrument_and_sampling_attrs(ds, meta)

    is_profile = (
        (ds.attrs["sample_mode"] == "CONTINUOUS")
        and ("featureType" in ds.attrs)
        and (ds.attrs["featureType"] == "profile")
    )

    if ds.attrs["sample_mode"] == "WAVE":
        burst = pd.read_csv(basefile + "_burst.txt")

        burst = burst.rename(columns={"Time": "time"}).set_index("time")

        burst = burst.to_xarray()

        r = np.shape(burst.Pressure)[0]
        mod = r % ds.attrs["samples_per_burst"]
        if mod:
            print(
                "Number of rows is not a multiple of samples_per_burst; truncating to last full burst"
            )
            burst = burst.sel(time=burst.time[0:-mod])

        dsburst = xr.Dataset()

        dsburst["time"] = xr.DataArray(
            burst.time[0 :: int(ds.attrs["samples_per_burst"])].values, dims="time"
        )
        dsburst["time"] = pd.DatetimeIndex(dsburst["time"])

        dsburst["sample"] = xr.DataArray(
            range(ds.attrs["samples_per_burst"]), dims="sample"
        )

        for v in burst.data_vars:
            dsburst[v] = xr.DataArray(
                np.reshape(burst[v].values, (-1, int(ds.attrs["samples_per_burst"]))),
                dims=["time", "sample"],
            )

        if "Pressure" in dsburst:
            dsburst = get_metadata(dsburst, "Pressure", meta, "burstheader")
            dsburst = dsburst.rename({"Pressure": "P_1"})

        if "Burst" in dsburst:
            dsburst = dsburst.rename({"Burst": "burst"})
            dsburst["burst"] = dsburst["burst"].astype("int")

        if "Wave" in dsburst:
            dsburst = dsburst.drop("Wave")

        ds = ds.sel(time=dsburst.sel(sample=0).time)
        # sample gets added with the .sel above
        ds = ds.drop("sample")
        # drop the burst average value to replae with burst data
        ds = ds.drop("P_1")
        ds = xr.merge([ds, dsburst])

    elif is_profile:
        # work with profiles, e.g. CTD casts

        events = pd.read_csv(basefile + "_events.txt")
        events.rename(columns={"Time": "time"}, inplace=True)
        events["time"] = pd.to_datetime(events["time"])
        events.set_index("time", inplace=True)
        st = ["started" in x for x in events["Type"]]
        en = ["paused" in x for x in events["Type"]]
        starts = events[st].index
        ends = events[en].index
        # sometimes the first start event seems to be missing from the events file
        if starts[0] > ends[0]:
            starts = np.insert(starts, 0, ds.time[0].values)
        if starts.shape != ends.shape:
            raise ValueError("starts shape does not equal ends shape")

        pr = xr.Dataset()

        pr["profile"] = xr.DataArray(range(len(starts)), dims="profile")
        pr["profile"].attrs["cf_role"] = "profile_id"
        pr["profile"].encoding["dtype"] = "i4"

        timeavg = []
        rowsize = []
        for s, e in zip(starts, ends):
            dss = ds.time.sel(time=slice(s, e))
            timeavg.append(dss[0].values)
            rowsize.append(len(dss))

        pr["time"] = xr.DataArray(timeavg, dims="profile")
        pr["rowSize"] = xr.DataArray(rowsize, dims="profile")
        pr["rowSize"].attrs["long_name"] = "number of obs for this profile"
        pr["rowSize"].attrs["sample_dimension"] = "obs"
        pr["rowSize"].encoding["dtype"] = "i4"

<<<<<<< HEAD
        # dscp = ds.copy(deep=True)
        ds["obs"] = xr.DataArray(range(len(ds["time"])), dims="obs")
        ds["obs"].encoding["dtype"] = "i4"
=======
        if "latitude" in ds.attrs and "longitude" in ds.attrs:
            if len(ds.attrs["latitude"]) == len(rowsize) and len(
                ds.attrs["longitude"]
            ) == len(rowsize):
                ds["latitude"] = xr.DataArray(
                    np.array(ds.attrs["latitude"]).astype(float), dims="profile"
                )
                ds["longitude"] = xr.DataArray(
                    np.array(ds.attrs["longitude"]).astype(float), dims="profile"
                )
                ds.attrs.pop("latitude")
                ds.attrs.pop("longitude")
            else:
                raise ValueError(
                    f"size of latitude ({len(ds.attrs['latitude'])}) and longitude ({len(ds.attrs['longitude'])}) does not match number of profiles ({len(rowsize)})"
                )

        dscp = ds.copy(deep=True)
        dscp["obs"] = xr.DataArray(range(len(dscp["time"])), dims="obs")
        dscp["obs"].encoding["dtype"] = "i4"
>>>>>>> 2faa5c1f

        ds = ds.drop("time")

        ds = ds.rename({"obs": "time"}).set_coords("time").rename({"time": "obs"})

        ds = xr.merge([ds, pr])

    """
    # Set burst interval, [sec], USER DEFINED in instrument attr for continuous mode sampling
    if (ds.attrs["sample_mode"] == "CONTINUOUS") and ("wave_interval" in ds.attrs):
        # wave_interval is [sec] interval for wave statistics for continuous data
        ds.attrs["samples_per_burst"] = int(
            ds.attrs["wave_interval"] / ds.attrs["sample_interval"]
        )
        # burst_interval is equivalent to wave_interval [sec]
        ds.attrs["burst_interval"] = ds.attrs["wave_interval"]
        # burst_length is the number of data points in the burst
        ds.attrs["burst_length"] = ds.attrs["samples_per_burst"]
        r = np.shape(ds.P_1)[0]
        mod = r % ds.attrs["samples_per_burst"]
        if mod:
            print(
                "Number of rows is not a multiple of samples_per_burst; truncating to last full burst"
            )
            ds = ds.sel(time=ds.time[0:-mod])

        ds["timenew"] = xr.DataArray(
            ds.time[0 :: int(ds.attrs["samples_per_burst"])].values, dims="timenew"
        )

        ds["sample"] = xr.DataArray(range(ds.attrs["samples_per_burst"]), dims="sample")

        for v in ["P_1", "T_28"]:
            if v in ds:
                attrsbak = ds[v].attrs
                ds[v] = xr.DataArray(
                    np.reshape(ds[v].values, (-1, int(ds.attrs["samples_per_burst"]))),
                    dims=["timenew", "sample"],
                )
                ds[v].attrs = attrsbak

        ds = ds.rename({"time": "timeold"})
        ds = ds.rename({"timenew": "time"})
        ds = ds.drop("timeold")
    """

    ds = utils.shift_time(ds, 0)

    # configure file
    cdf_filename = ds.attrs["filename"] + "-raw.cdf"

    if is_profile:
        ds.to_netcdf(cdf_filename, unlimited_dims=["obs"])
    else:
        ds.to_netcdf(cdf_filename, unlimited_dims=["time"])

    print("Finished writing data to %s" % cdf_filename)

    return ds


def create_lat_lon_vars_from_attrs(ds):
    ds["latitude"] = xr.DataArray(
        [ds.attrs["latitude"]],
        dims="latitude",
        attrs={"units": "degree_north", "standard_name": "latitude", "axis": "Y"},
    )

    ds["longitude"] = xr.DataArray(
        [ds.attrs["longitude"]],
        dims="longitude",
        attrs={"units": "degree_east", "standard_name": "longitude", "axis": "X"},
    )

    return ds


def replace_spaces_in_var_names(ds):
    for k in ds.data_vars:
        if " " in k:
            ds = ds.rename({k: k.replace(" ", "_")})

    return ds


def rename_vars(ds, meta):
    if "Turbidity" in ds:
        ds = get_metadata(ds, "Turbidity", meta)
        ds = ds.rename({"Turbidity": "Turb"})

        # ds["Turb"].attrs.update(
        #     {"units": "Nephelometric turbidity units (NTU)", "long_name": "Turbidity"}
        # )

    if "Pressure" in ds:
        ds = get_metadata(ds, "Pressure", meta)
        ds = ds.rename({"Pressure": "P_1"})

    if "Depth" in ds:
        ds = ds.drop("Depth")

    if "Conductivity" in ds:
        ds = get_metadata(ds, "Conductivity", meta)
        ds = ds.rename({"Conductivity": "C_51"})

    if "Salinity" in ds:
        ds = get_metadata(ds, "Salinity", meta)
        ds = ds.rename({"Salinity": "S_41"})

    if "Temperature" in ds:
        ds = get_metadata(ds, "Temperature", meta)
        ds = ds.rename({"Temperature": "T_28"})

    if "Specific_conductivity" in ds:
        ds = get_metadata(ds, "Specific_conductivity", meta)
        ds = ds.rename({"Specific_conductivity": "SpC_48"})

    return ds


def drop_unused_vars(ds):
    for var in [
        "Sea_pressure",
        "Depth",
        "Speed_of_sound",
        "Density_anomaly",
        "Tidal_slope",
    ]:
        if var in ds:
            ds = ds.drop(var)

    return ds


def set_up_instrument_and_sampling_attrs(ds, meta):
    ds.attrs["serial_number"] = str(meta["instrument"]["serial"])
    ds.attrs["instrument_type"] = str(meta["instrument"]["model"])

    for v in ["fwtype", "fwversion"]:
        ds.attrs[v] = str(meta["instrument"][v])

    ds.attrs["sample_mode"] = meta["sampling"]["mode"]

    ds.attrs["sample_interval"] = int(meta["sampling"]["period"]) / 1000

    if "burstinterval" in meta["sampling"]:
        ds.attrs["burst_interval"] = meta["sampling"]["burstinterval"] / 1000

    if "burstcount" in meta["sampling"]:
        ds.attrs["samples_per_burst"] = meta["sampling"]["burstcount"]

    return ds


def get_metadata(ds, var, meta, field="dataheader"):
    dh = meta[field]
    metanames = np.array([x["name"] for x in dh])
    thisname = np.where(metanames == var.replace("_", " "))[0][0]
    for v in ["units", "calibration", "ranging"]:
        if v in dh[thisname]:
            if type(dh[thisname][v]) == dict:
                ds[var].attrs[v] = str(dh[thisname][v])
            else:
                ds[var].attrs[v] = dh[thisname][v]

    return ds<|MERGE_RESOLUTION|>--- conflicted
+++ resolved
@@ -138,11 +138,6 @@
         pr["rowSize"].attrs["sample_dimension"] = "obs"
         pr["rowSize"].encoding["dtype"] = "i4"
 
-<<<<<<< HEAD
-        # dscp = ds.copy(deep=True)
-        ds["obs"] = xr.DataArray(range(len(ds["time"])), dims="obs")
-        ds["obs"].encoding["dtype"] = "i4"
-=======
         if "latitude" in ds.attrs and "longitude" in ds.attrs:
             if len(ds.attrs["latitude"]) == len(rowsize) and len(
                 ds.attrs["longitude"]
@@ -160,10 +155,9 @@
                     f"size of latitude ({len(ds.attrs['latitude'])}) and longitude ({len(ds.attrs['longitude'])}) does not match number of profiles ({len(rowsize)})"
                 )
 
-        dscp = ds.copy(deep=True)
-        dscp["obs"] = xr.DataArray(range(len(dscp["time"])), dims="obs")
-        dscp["obs"].encoding["dtype"] = "i4"
->>>>>>> 2faa5c1f
+        # dscp = ds.copy(deep=True)
+        ds["obs"] = xr.DataArray(range(len(ds["time"])), dims="obs")
+        ds["obs"].encoding["dtype"] = "i4"
 
         ds = ds.drop("time")
 
