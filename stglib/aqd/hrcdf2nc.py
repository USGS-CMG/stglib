--- conflicted
+++ resolved
@@ -110,11 +110,7 @@
     for var in VEL.data_vars:
         VEL = qaqc.trim_mask(VEL, var)
 
-<<<<<<< HEAD
     # fill with AGC and Cor threshold
-=======
-    # fill with AGC threshold
->>>>>>> e3327008
     VEL = aqdutils.fill_agc(VEL)
     VEL = aqdutils.fill_cor(VEL)
 
