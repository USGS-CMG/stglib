--- conflicted
+++ resolved
@@ -215,11 +215,7 @@
         # nLF_Cond_µS_per_cm: "This convention is typically used in German markets." pp. 85
         "nLF_Cond_µS_per_cm",
         "Vertical_Position_m",
-<<<<<<< HEAD
-        "pHmV",
-=======
         "pH_mV",
->>>>>>> 029b6250
     ]:
         if k in ds:
             ds = ds.drop(k)
