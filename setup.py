import pathlib

from setuptools import find_packages, setup

import versioneer

<<<<<<< HEAD
here = path.abspath(path.dirname(__file__))
=======
here = pathlib.Path(__file__).parent.resolve()
>>>>>>> ef472885

# Get the long description from the README file
long_description = (here / "README.md").read_text(encoding="utf-8")

# used https://github.com/pypa/sampleproject/blob/master/setup.py

setup(
    name="stglib",
    version=versioneer.get_version(),
    cmdclass=versioneer.get_cmdclass(),
    description=("Process data from a variety of oceanographic instrumentation"),
    long_description=long_description,
    long_description_content_type="text/markdown",
    author="U.S. Geological Survey",
    author_email="dnowacki@usgs.gov",
    url="https://github.com/USGS-CMG/stglib",
    license="Public domain",
    classifiers=[
        "Development Status :: 4 - Beta",
        "Intended Audience :: Science/Research",
        "Programming Language :: Python",
        "Programming Language :: Python :: 3",
        "Programming Language :: Python :: 3.8",
        "Programming Language :: Python :: 3.9",
        "Programming Language :: Python :: 3.10",
        "Programming Language :: Python :: 3.11",
    ],
    # install_requires=['numpy', 'netCDF4', 'xarray'],
    python_requires=">=3.8",
    packages=find_packages(exclude=["doc", "tests"]),
    scripts=[
        "scripts/runaqdhdr2cdf.py",
        "scripts/runaqdcdf2nc.py",
        "scripts/runhwlbcsv2cdf.py",
        "scripts/runhwlbcdf2nc.py",
        "scripts/runiqmat2cdf.py",
        "scripts/runiqcdf2nc.py",
        "scripts/runrskrsk2cdf.py",
        "scripts/runrskcsv2cdf.py",
        "scripts/runrskcdf2nc.py",
        "scripts/runrsknc2waves.py",
        "scripts/runrsknc2diwasp.py",
        "scripts/runecocsv2cdf.py",
        "scripts/runecocdf2nc.py",
        "scripts/runexocsv2cdf.py",
        "scripts/runexocdf2nc.py",
        "scripts/runtrollcsv2cdf.py",
        "scripts/runtrollcdf2nc.py",
        "scripts/runwvswad2cdf.py",
        "scripts/runwvscdf2nc.py",
        "scripts/runwvsnc2diwasp.py",
        "scripts/runwvsnc2waves.py",
        "scripts/aqdturnaround.py",
        "scripts/exoturnaround.py",
        "scripts/runwxtcsv2cdf.py",
        "scripts/runwxtcdf2nc.py",
        "scripts/runeofelog2cdf.py",
        "scripts/runeofecdf2nc.py",
        "scripts/runvecdat2cdf.py",
        "scripts/runveccdf2nc.py",
        "scripts/runsigmat2cdf.py",
        "scripts/runsigraw2cdf.py",
        "scripts/runsigcdf2nc.py",
    ],
    include_package_data=True,
)<|MERGE_RESOLUTION|>--- conflicted
+++ resolved
@@ -4,11 +4,7 @@
 
 import versioneer
 
-<<<<<<< HEAD
-here = path.abspath(path.dirname(__file__))
-=======
 here = pathlib.Path(__file__).parent.resolve()
->>>>>>> ef472885
 
 # Get the long description from the README file
 long_description = (here / "README.md").read_text(encoding="utf-8")
